--- conflicted
+++ resolved
@@ -73,7 +73,7 @@
   return tensor_shape.TensorShape([None])
 
 
-<<<<<<< HEAD
+@test_util.run_all_in_graph_and_eager_modes
 class BucketBySequenceLengthTest(test_base.DatasetTestBase, parameterized.TestCase):
 
   @parameterized.named_parameters(
@@ -203,18 +203,12 @@
 
     _test_bucket_by_padding(param_no_padding)
 
+  # TODO(b/117581999): add eager coverage.
   @parameterized.named_parameters(
       ("WithoutPadding", True),
       ("WithPadding", False),
   )
-  def testBucket(self, param_no_padding):
-=======
-@test_util.run_all_in_graph_and_eager_modes
-class BucketBySequenceLengthTest(test_base.DatasetTestBase):
-
-  # TODO(b/117581999): add eager coverage.
-  def testSkipEagerBucket(self):
->>>>>>> b37a329a
+  def testSkipEagerBucket(self, param_no_padding):
 
     boundaries = [10, 20, 30]
     batch_sizes = [10, 8, 4, 2]
@@ -390,16 +384,12 @@
 
     _test_tuple_elements_by_padding(param_no_padding)
 
-<<<<<<< HEAD
+  # TODO(b/117581999): add eager coverage
   @parameterized.named_parameters(
       ("DoDropRemainder", True),
       ("DoNotDropRemainder", False),
   )
-  def testBucketSparse(self, param_drop_remainder):
-=======
-  # TODO(b/117581999): add eager coverage
-  def testSkipEagerBucketSparse(self):
->>>>>>> b37a329a
+  def testSkipEagerBucketSparse(self, param_drop_remainder):
     """Tests bucketing of sparse tensors (case where `no_padding` == True).
 
     Test runs on following dataset:
