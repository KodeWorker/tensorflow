# Copyright 2015 The TensorFlow Authors. All Rights Reserved.
#
# Licensed under the Apache License, Version 2.0 (the "License");
# you may not use this file except in compliance with the License.
# You may obtain a copy of the License at
#
#     http://www.apache.org/licenses/LICENSE-2.0
#
# Unless required by applicable law or agreed to in writing, software
# distributed under the License is distributed on an "AS IS" BASIS,
# WITHOUT WARRANTIES OR CONDITIONS OF ANY KIND, either express or implied.
# See the License for the specific language governing permissions and
# limitations under the License.
# ==============================================================================

"""Gradients for operators defined in sparse_ops.py."""
from __future__ import absolute_import
from __future__ import division
from __future__ import print_function

from tensorflow.python.framework import ops
from tensorflow.python.framework import sparse_tensor
from tensorflow.python.ops import array_ops
from tensorflow.python.ops import gen_sparse_ops
from tensorflow.python.ops import math_ops
from tensorflow.python.ops import sparse_ops


# TODO(b/31222613): This op may be differentiable, and there may be
# latent bugs here.
ops.NotDifferentiable("SparseAddGrad")
ops.NotDifferentiable("SparseConcat")
ops.NotDifferentiable("SparseToDense")


@ops.RegisterGradient("SparseReorder")
def _SparseReorderGrad(op, unused_output_indices_grad, output_values_grad):
  """Gradients for the SparseReorder op.

  Args:
    op: the SparseReorder op
    unused_output_indices_grad: the incoming gradients of the output indices
    output_values_grad: the incoming gradients of the output values

  Returns:
    Gradient for each of the 3 input tensors:
      (input_indices, input_values, input_shape)
    The gradients for input_indices and input_shape is None.
  """
  input_indices = op.inputs[0]
  input_shape = op.inputs[2]

  num_entries = array_ops.shape(input_indices)[0]
  entry_indices = math_ops.range(num_entries)
  sp_unordered = sparse_tensor.SparseTensor(
      input_indices, entry_indices, input_shape)
  sp_ordered = sparse_ops.sparse_reorder(sp_unordered)
  inverted_permutation = array_ops.invert_permutation(sp_ordered.values)

  return (None,
          array_ops.gather(output_values_grad, inverted_permutation),
          None)


@ops.RegisterGradient("SparseAdd")
def _SparseAddGrad(op, *grads):
  """The backward operator for the SparseAdd op.

  The SparseAdd op calculates A + B, where A, B, and the sum are all represented
  as `SparseTensor` objects.  This op takes in the upstream gradient w.r.t.
  non-empty values of the sum, and outputs the gradients w.r.t. the non-empty
  values of A and B.

  Args:
    op: the SparseAdd op
    *grads: the incoming gradients, one element per output of `op`

  Returns:
    Gradient for each of the 6 input tensors of SparseAdd:
      (a_indices, a_values, a_shape, b_indices, b_values, b_shape, thresh)
    The gradients for the indices, shapes, and the threshold are None.
  """
  val_grad = grads[1]
  a_indices = op.inputs[0]
  b_indices = op.inputs[3]
  sum_indices = op.outputs[0]
  # NOTE: we do not need to take `thresh` into account, since it simply affects
  # the non-zero elements of the sum, and we will peek into `sum_indices` in the
  # gradient op.

  # pylint: disable=protected-access
  a_val_grad, b_val_grad = gen_sparse_ops._sparse_add_grad(val_grad, a_indices,
                                                           b_indices,
                                                           sum_indices)
  a_val_grad.set_shape(op.inputs[1].get_shape())
  b_val_grad.set_shape(op.inputs[4].get_shape())
  # (a_indices, a_values, a_shape, b_indices, b_values, b_shape, thresh)
  return (None, a_val_grad, None, None, b_val_grad, None, None)


@ops.RegisterGradient("SparseTensorDenseAdd")
def _SparseTensorDenseAddGrad(op, out_grad):
  sp_indices = op.inputs[0]
  # (sparse_indices, sparse_values, sparse_shape, dense)
  return (None, array_ops.gather_nd(out_grad, sp_indices), None, out_grad)


@ops.RegisterGradient("SparseReduceSum")
def _SparseReduceSumGrad(op, out_grad):
  """Similar to gradient for the Sum Op (i.e. tf.reduce_sum())."""
  sp_indices = op.inputs[0]
  sp_shape = op.inputs[2]
  output_shape_kept_dims = math_ops.reduced_shape(sp_shape, op.inputs[3])
  out_grad_reshaped = array_ops.reshape(out_grad, output_shape_kept_dims)
  scale = sp_shape // math_ops.to_int64(output_shape_kept_dims)
  # (sparse_indices, sparse_values, sparse_shape, reduction_axes)
  return (None, array_ops.gather_nd(out_grad_reshaped, sp_indices // scale),
          None, None)


@ops.RegisterGradient("SparseTensorDenseMatMul")
def _SparseTensorDenseMatMulGrad(op, grad):
  """Gradients for the dense tensor in the SparseTensorDenseMatMul op.

  If either input is complex, no gradient is provided.

  Args:
    op: the SparseTensorDenseMatMul op
    grad: the incoming gradient

  Returns:
    Gradient for each of the 4 input tensors:
      (sparse_indices, sparse_values, sparse_shape, dense_tensor)
    The gradients for indices and shape are None.

  Raises:
    TypeError: When the two operands don't have the same type.
  """
  a_indices, a_values, a_shape = op.inputs[:3]
  b = op.inputs[3]
  adj_a = op.get_attr("adjoint_a")
  adj_b = op.get_attr("adjoint_b")

  a_type = a_values.dtype.base_dtype
  b_type = b.dtype.base_dtype
  if a_type != b_type:
    raise TypeError("SparseTensorDenseMatMul op received operands with "
                    "different types: ", a_type, " and ", b_type)
  if a_type in (ops.dtypes.complex64, ops.dtypes.complex128):
    raise NotImplementedError("SparseTensorDenseMatMul op does not support "
                              "complex gradients.")

  # gradient w.r.t. dense
<<<<<<< HEAD
  b_grad = gen_sparse_ops._sparse_tensor_dense_mat_mul(
    a_indices, a_values, a_shape, grad, adjoint_a=not adj_a)
=======
  b_grad = gen_sparse_ops._sparse_tensor_dense_mat_mul(  # pylint: disable=protected-access
      a_indices, a_values, a_shape, grad, adjoint_a=not adj_a)
>>>>>>> 32694239
  if adj_b:
    b_grad = array_ops.transpose(b_grad)

  # gradient w.r.t. sparse values
  rows = a_indices[:, 0]
  cols = a_indices[:, 1]

  # TODO(zongheng, ebrevdo): add conjugates in the right places when complex
  # values are allowed.
  # TODO(zongheng): these gather calls could potentially duplicate rows/cols in
  # memory.  If there is a need, we should look into implementing this more
  # intelligently to avoid duplicating data.
  parts_a = array_ops.gather(grad, rows if not adj_a else cols)
  parts_b = array_ops.gather(b if not adj_b else array_ops.transpose(b),
                             cols if not adj_a else rows)
  a_values_grad = math_ops.reduce_sum(parts_a * parts_b, reduction_indices=1)

  # gradients w.r.t. (a_indices, a_values, a_shape, b)
  return (None, a_values_grad, None, b_grad)


@ops.RegisterGradient("SparseDenseCwiseAdd")
def _SparseDenseCwiseAddGrad(unused_op, unused_grad):
  raise NotImplementedError("Gradient for SparseDenseCwiseAdd is currently not"
                            " implemented yet.")


def _SparseDenseCwiseMulOrDivGrad(op, grad, is_mul):
  """Common code for SparseDenseCwise{Mul,Div} gradients."""
  x_indices = op.inputs[0]
  x_shape = op.inputs[2]
  y = op.inputs[3]

  y_shape = math_ops.to_int64(array_ops.shape(y))
  num_added_dims = array_ops.expand_dims(
      array_ops.size(x_shape) - array_ops.size(y_shape), 0)
  augmented_y_shape = array_ops.concat(
      [array_ops.ones(num_added_dims, ops.dtypes.int64), y_shape], 0)

  scaling = x_shape // augmented_y_shape
  scaled_indices = x_indices // scaling
  scaled_indices = array_ops.slice(scaled_indices,
                                   array_ops.concat([[0], num_added_dims], 0),
                                   [-1, -1])
  dense_vals = array_ops.gather_nd(y, scaled_indices)

  if is_mul:
    dx = grad * dense_vals
    dy_val = grad * op.inputs[1]
  else:
    dx = grad / dense_vals
    dy_val = grad * (-op.inputs[1] / math_ops.square(dense_vals))
  # indices can repeat after scaling, so we can't use sparse_to_dense().
  dy = sparse_ops.sparse_add(
      array_ops.zeros_like(y),
      sparse_tensor.SparseTensor(scaled_indices, dy_val, y_shape))

  # (sp_indices, sp_vals, sp_shape, dense)
  return (None, dx, None, dy)


@ops.RegisterGradient("SparseDenseCwiseMul")
def _SparseDenseCwiseMulGrad(op, grad):
  """Gradients for SparseDenseCwiseMul."""
  return _SparseDenseCwiseMulOrDivGrad(op, grad, True)


@ops.RegisterGradient("SparseDenseCwiseDiv")
def _SparseDenseCwiseDivGrad(op, grad):
  """Gradients for SparseDenseCwiseDiv."""
  return _SparseDenseCwiseMulOrDivGrad(op, grad, False)


@ops.RegisterGradient("SparseSoftmax")
def _SparseSoftmaxGrad(op, grad):
  """Gradients for SparseSoftmax.

  The calculation is the same as SoftmaxGrad:

    grad_x = grad_softmax * softmax - sum(grad_softmax * softmax) * softmax

  where we now only operate on the non-zero values present in the SparseTensors.

  Args:
    op: the SparseSoftmax op.
    grad: the upstream gradient w.r.t. the non-zero SparseSoftmax output values.

  Returns:
    Gradients w.r.t. the input (sp_indices, sp_values, sp_shape).
  """
  indices, shape = op.inputs[0], op.inputs[2]
  out_vals = op.outputs[0]
  sp_output = sparse_tensor.SparseTensor(indices, out_vals, shape)
  sp_grad = sparse_tensor.SparseTensor(indices, grad, shape)
  sp_product = sparse_tensor.SparseTensor(
      indices, sp_output.values * sp_grad.values, shape)

  # [..., B, 1], dense.
  sum_reduced = -sparse_ops.sparse_reduce_sum(sp_product, [-1], keep_dims=True)
  # sparse [..., B, C] + dense [..., B, 1] with broadcast; outputs sparse.
  sp_sum = sparse_ops.sparse_dense_cwise_add(sp_grad, sum_reduced)

  grad_x = sp_sum.values * sp_output.values
  return [None, grad_x, None]


@ops.RegisterGradient("SparseSparseMaximum")
def _SparseSparseMaximumGrad(unused_op, unused_grad):
  raise NotImplementedError("Gradient for SparseSparseMaximum is currently not"
                            " implemented yet.")


@ops.RegisterGradient("SparseSparseMinimum")
def _SparseSparseMinimumGrad(unused_op, unused_grad):
  raise NotImplementedError("Gradient for SparseSparseMinimum is currently not"
                            " implemented yet.")<|MERGE_RESOLUTION|>--- conflicted
+++ resolved
@@ -151,13 +151,8 @@
                               "complex gradients.")
 
   # gradient w.r.t. dense
-<<<<<<< HEAD
-  b_grad = gen_sparse_ops._sparse_tensor_dense_mat_mul(
-    a_indices, a_values, a_shape, grad, adjoint_a=not adj_a)
-=======
   b_grad = gen_sparse_ops._sparse_tensor_dense_mat_mul(  # pylint: disable=protected-access
       a_indices, a_values, a_shape, grad, adjoint_a=not adj_a)
->>>>>>> 32694239
   if adj_b:
     b_grad = array_ops.transpose(b_grad)
 
