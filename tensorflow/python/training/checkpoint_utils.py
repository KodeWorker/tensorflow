# Copyright 2016 The TensorFlow Authors. All Rights Reserved.
#
# Licensed under the Apache License, Version 2.0 (the "License");
# you may not use this file except in compliance with the License.
# You may obtain a copy of the License at
#
#     http://www.apache.org/licenses/LICENSE-2.0
#
# Unless required by applicable law or agreed to in writing, software
# distributed under the License is distributed on an "AS IS" BASIS,
# WITHOUT WARRANTIES OR CONDITIONS OF ANY KIND, either express or implied.
# See the License for the specific language governing permissions and
# limitations under the License.
# ==============================================================================
"""Tools to work with checkpoints."""

from __future__ import absolute_import
from __future__ import division
from __future__ import print_function

import six

from tensorflow.python import pywrap_tensorflow
from tensorflow.python.framework import ops
from tensorflow.python.ops import io_ops
from tensorflow.python.ops import resource_variable_ops
from tensorflow.python.ops import state_ops
from tensorflow.python.ops import variable_scope as vs
from tensorflow.python.ops import variables
from tensorflow.python.platform import gfile
from tensorflow.python.platform import tf_logging as logging
from tensorflow.python.training import saver
from tensorflow.python.util.tf_export import tf_export


__all__ = [
    "load_checkpoint", "load_variable", "list_variables", "init_from_checkpoint"
]


@tf_export("train.load_checkpoint")
def load_checkpoint(ckpt_dir_or_file):
  """Returns `CheckpointReader` for checkpoint found in `ckpt_dir_or_file`.

  If `ckpt_dir_or_file` resolves to a directory with multiple checkpoints,
  reader for the latest checkpoint is returned.

  Args:
    ckpt_dir_or_file: Directory with checkpoints file or path to checkpoint
      file.

  Returns:
    `CheckpointReader` object.

  Raises:
    ValueError: If `ckpt_dir_or_file` resolves to a directory with no
      checkpoints.
  """
  filename = _get_checkpoint_filename(ckpt_dir_or_file)
  if filename is None:
    raise ValueError("Couldn't find 'checkpoint' file or checkpoints in "
                     "given directory %s" % ckpt_dir_or_file)
  return pywrap_tensorflow.NewCheckpointReader(filename)


@tf_export("train.load_variable")
def load_variable(ckpt_dir_or_file, name):
  """Returns the tensor value of the given variable in the checkpoint.

  Args:
    ckpt_dir_or_file: Directory with checkpoints file or path to checkpoint.
    name: Name of the variable to return.

  Returns:
    A numpy `ndarray` with a copy of the value of this variable.
  """
  # TODO(b/29227106): Fix this in the right place and remove this.
  if name.endswith(":0"):
    name = name[:-2]
  reader = load_checkpoint(ckpt_dir_or_file)
  return reader.get_tensor(name)


@tf_export("train.list_variables")
def list_variables(ckpt_dir_or_file):
  """Returns list of all variables in the checkpoint.

  Args:
    ckpt_dir_or_file: Directory with checkpoints file or path to checkpoint.

  Returns:
    List of tuples `(name, shape)`.
  """
  reader = load_checkpoint(ckpt_dir_or_file)
  variable_map = reader.get_variable_to_shape_map()
  names = sorted(variable_map.keys())
  result = []
  for name in names:
    result.append((name, variable_map[name]))
  return result


@tf_export("train.init_from_checkpoint")
def init_from_checkpoint(ckpt_dir_or_file, assignment_map):
  """Initializes current variables with tensors loaded from given checkpoint.

  Note: This overrides default initialization ops of specified variables and
  redefines dtype.

  Assignment map supports following syntax:

  * `'checkpoint_scope_name/': 'scope_name/'` - will load all variables in
    current `scope_name` from `checkpoint_scope_name` with matching tensor
    names.
  * `'checkpoint_scope_name/some_other_variable': 'scope_name/variable_name'` -
    will initialize `scope_name/variable_name` variable
    from `checkpoint_scope_name/some_other_variable`.
  * `'scope_variable_name': variable` - will initialize given `tf.Variable`
    object with tensor 'scope_variable_name' from the checkpoint.
  * `'scope_variable_name': list(variable)` - will initialize list of
    partitioned variables with tensor 'scope_variable_name' from the checkpoint.
  * `'/': 'scope_name/'` - will load all variables in current `scope_name` from
    checkpoint's root (e.g. no scope).

  Supports loading into partitioned variables, which are represented as
  `'<variable>/part_<part #>'`.

  Example:

  ```python

  # Say, '/tmp/model.ckpt' has the following tensors:
  #  -- name='old_scope_1/var1', shape=[20, 2]
  #  -- name='old_scope_1/var2', shape=[50, 4]
  #  -- name='old_scope_2/var3', shape=[100, 100]

  # Create new model's variables
  with tf.variable_scope('new_scope_1'):
    var1 = tf.get_variable('var1', shape=[20, 2],
                           initializer=tf.zeros_initializer())
  with tf.variable_scope('new_scope_2'):
    var2 = tf.get_variable('var2', shape=[50, 4],
                           initializer=tf.zeros_initializer())
    # Partition into 5 variables along the first axis.
    var3 = tf.get_variable(name='var3', shape=[100, 100],
                           initializer=tf.zeros_initializer(),
                           partitioner=lambda shape, dtype: [5, 1])

  # Initialize all variables in `new_scope_1` from `old_scope_1`.
  init_from_checkpoint('/tmp/model.ckpt', {'old_scope_1/', 'new_scope_1'})

  # Use names to specify which variables to initialize from checkpoint.
  init_from_checkpoint('/tmp/model.ckpt',
                       {'old_scope_1/var1': 'new_scope_1/var1',
                        'old_scope_1/var2': 'new_scope_2/var2'})

  # Or use tf.Variable objects to identify what to initialize.
  init_from_checkpoint('/tmp/model.ckpt',
                       {'old_scope_1/var1': var1,
                        'old_scope_1/var2': var2})

  # Initialize partitioned variables using variable's name
  init_from_checkpoint('/tmp/model.ckpt',
                       {'old_scope_2/var3': 'new_scope_2/var3'})

  # Or specify the list of tf.Variable objects.
  init_from_checkpoint('/tmp/model.ckpt',
                       {'old_scope_2/var3': var3._get_variable_list()})

  ```

  Args:
    ckpt_dir_or_file: Directory with checkpoints file or path to checkpoint.
    assignment_map: Dict, where keys are names of the variables in the
      checkpoint and values are current variables or names of current variables
      (in default graph).

  Raises:
    tf.errors.OpError: If missing checkpoints or tensors in checkpoints.
    ValueError: If missing variables in current graph.
  """
  ckpt_file = _get_checkpoint_filename(ckpt_dir_or_file)
  reader = load_checkpoint(ckpt_dir_or_file)
  variable_map = reader.get_variable_to_shape_map()
  for tensor_name_in_ckpt, current_var_or_name in sorted(
      six.iteritems(assignment_map)):
    var = None
    # Check if this is Variable object or list of Variable objects (in case of
    # partitioned variables).
    is_var = lambda x: isinstance(x, variables.Variable)
    if is_var(current_var_or_name) or (
        isinstance(current_var_or_name, list)
        and all(is_var(v) for v in current_var_or_name)):
      var = current_var_or_name
    else:
      store_vars = vs._get_default_variable_store()._vars  # pylint:disable=protected-access
      # Check if this variable is in var_store.
      var = store_vars.get(current_var_or_name, None)
      # Also check if variable is partitioned as list.
      if var is None:
        var = _collect_partitioned_variable(current_var_or_name, store_vars)
    if var is not None:
      # If 1 to 1 mapping was provided, find variable in the checkpoint.
      if tensor_name_in_ckpt not in variable_map:
        raise ValueError("Tensor %s is not found in %s checkpoint %s" % (
            tensor_name_in_ckpt, ckpt_dir_or_file, variable_map
        ))
      if is_var(var):
        # Additional at-call-time checks.
        if not var.get_shape().is_compatible_with(
            variable_map[tensor_name_in_ckpt]):
          raise ValueError(
              "Shape of variable %s (%s) doesn't match with shape of "
              "tensor %s (%s) from checkpoint reader." % (
                  var.name, str(var.get_shape()),
                  tensor_name_in_ckpt, str(variable_map[tensor_name_in_ckpt])
              ))
        var_name = var.name
      else:
        var_name = ",".join([v.name for v in var])
      _set_variable_or_list_initializer(var, ckpt_file, tensor_name_in_ckpt)
      logging.info("Initialize variable %s from checkpoint %s with %s",
                   var_name, ckpt_dir_or_file, tensor_name_in_ckpt)
    else:
      scopes = ""
      # TODO(vihanjain): Support list of 'current_var_or_name' here.
      if "/" in current_var_or_name:
        scopes = current_var_or_name[:current_var_or_name.rindex("/")]
      if not tensor_name_in_ckpt.endswith("/"):
        raise ValueError(
            "Assignment map with scope only name {} should map to scope only "
            "{}. Should be 'scope/': 'other_scope/'.".format(
                scopes, tensor_name_in_ckpt))
      # If scope to scope mapping was provided, find all variables in the scope
      # and create variable to variable mapping.
      scope_variables = set()
      for var_name in store_vars:
        if not scopes or var_name.startswith(scopes + "/"):
          # Consume /part_ if partitioned variable.
          if "/part_" in var_name:
            var_name = var_name[:var_name.index("/part_")]
          scope_variables.add(var_name)
      for var_name in sorted(scope_variables):
        # Lookup name with specified prefix and suffix from current variable.
        # If tensor_name given is '/' (root), don't use it for full name.
        full_tensor_name = var_name[len(scopes):]
        if current_var_or_name != "/":
          full_tensor_name = full_tensor_name[1:]
        if tensor_name_in_ckpt != "/":
          full_tensor_name = tensor_name_in_ckpt + full_tensor_name
        # Remove trailing '/', if any, in the full_tensor_name
        if full_tensor_name.endswith("/"):
          full_tensor_name = full_tensor_name[:-1]
        if full_tensor_name not in variable_map:
          raise ValueError(
              "Tensor %s (%s in %s) is not found in %s checkpoint" % (
                  full_tensor_name, var_name[len(scopes) + 1:],
                  tensor_name_in_ckpt, ckpt_dir_or_file
              ))
        var = store_vars.get(var_name, None)
        if var is None:
          var = _collect_partitioned_variable(var_name, store_vars)
        _set_variable_or_list_initializer(var, ckpt_file, full_tensor_name)
        logging.info("Initialize variable %s from checkpoint %s with %s",
                     var_name, ckpt_dir_or_file, full_tensor_name)


def _get_checkpoint_filename(ckpt_dir_or_file):
  """Returns checkpoint filename given directory or specific checkpoint file."""
  if gfile.IsDirectory(ckpt_dir_or_file):
    return saver.latest_checkpoint(ckpt_dir_or_file)
  return ckpt_dir_or_file


def _set_checkpoint_initializer(variable,
                                ckpt_file,
                                tensor_name,
                                slice_spec,
                                name="checkpoint_initializer"):
  """Overrides given variable's initialization op.

  Sets variable initializer to assign op that initializes variable from tensor's
  value in the checkpoint.

  Args:
    variable: `tf.Variable` object.
    ckpt_file: string, full path of the checkpoint.
    tensor_name: Name of the tensor to load from the checkpoint.
    slice_spec: Slice specification for loading partitioned tensors.
    name: Name of the operation.
  """
  base_type = variable.dtype.base_dtype
<<<<<<< HEAD
  # Do not colocate with variable since RestoreV2 op only runs on CPU and
  # colocation will force variable (and other ops that colocate with variable)
  # to be on CPU as well. It is okay to place the variable's initializer op on
  # CPU since it will only be run once at the start.
  with ops.device(variable.device), ops.device("/cpu:0"):
=======
  with ops.colocate_with(variable.op):
>>>>>>> 0c92f574
    restore_op = io_ops.restore_v2(
        ckpt_file, [tensor_name], [slice_spec], [base_type], name=name)[0]
    if isinstance(variable, resource_variable_ops.ResourceVariable):
      init_op = variable.assign(restore_op, read_value=False)
    else:
      init_op = state_ops.assign(variable, restore_op)
    variable._initializer_op = init_op  # pylint:disable=protected-access
    restore_op.set_shape(variable.shape)
    variable._initial_value = restore_op  # pylint:disable=protected-access


def _set_variable_or_list_initializer(variable_or_list, ckpt_file,
                                      tensor_name):
  """Overrides initialization op of given variable or list of variables.

  Calls `_set_checkpoint_initializer` for each variable in the given list of
  variables.

  Args:
    variable_or_list: `tf.Variable` object or a list of `tf.Variable` objects.
    ckpt_file: string, full path of the checkpoint.
    tensor_name: Name of the tensor to load from the checkpoint.

  Raises:
    ValueError: if all objects in `variable_or_list` are not partitions of the
      same large variable.
  """
  if isinstance(variable_or_list, (list, tuple)):
    # A set of slices.
    slice_name = None
    for v in variable_or_list:
      slice_info = v._save_slice_info  # pylint:disable=protected-access
      if slice_name is None:
        slice_name = slice_info.full_name
      elif slice_name != slice_info.full_name:
        raise ValueError("Slices must all be from the same tensor: %s != %s" %
                         (slice_name, slice_info.full_name))
      _set_checkpoint_initializer(v, ckpt_file, tensor_name, slice_info.spec)
  else:
    _set_checkpoint_initializer(variable_or_list, ckpt_file, tensor_name, "")


def _collect_partitioned_variable(name, all_vars):
  """Returns list of `tf.Variable` that comprise the partitioned variable."""
  if name + "/part_0" in all_vars:
    var = []
    i = 0
    while name + "/part_%d" % i in all_vars:
      var.append(all_vars[name + "/part_%d" % i])
      i += 1
    return var
  return None<|MERGE_RESOLUTION|>--- conflicted
+++ resolved
@@ -290,15 +290,11 @@
     name: Name of the operation.
   """
   base_type = variable.dtype.base_dtype
-<<<<<<< HEAD
   # Do not colocate with variable since RestoreV2 op only runs on CPU and
   # colocation will force variable (and other ops that colocate with variable)
   # to be on CPU as well. It is okay to place the variable's initializer op on
   # CPU since it will only be run once at the start.
   with ops.device(variable.device), ops.device("/cpu:0"):
-=======
-  with ops.colocate_with(variable.op):
->>>>>>> 0c92f574
     restore_op = io_ops.restore_v2(
         ckpt_file, [tensor_name], [slice_spec], [base_type], name=name)[0]
     if isinstance(variable, resource_variable_ops.ResourceVariable):
